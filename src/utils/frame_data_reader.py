--- conflicted
+++ resolved
@@ -13,12 +13,7 @@
     :OpenCV (cv2): for image reading
     :pathlib: module for file operations
 """
-<<<<<<< HEAD
 from pathlib import Path
-=======
-
-import os
->>>>>>> d3fef369
 from abc import ABC, abstractmethod
 import cv2 as cv
 
